--- conflicted
+++ resolved
@@ -114,7 +114,6 @@
 	 */
 	uint64_t	fmu_data_received_time;
 
-<<<<<<< HEAD
 	/**
 	 * Current serial interface mode, per the serial_rx_mode parameter
 	 * in the config packet.
@@ -140,7 +139,7 @@
 	 * If true, IO performs an on-board manual override with the RC channel values
 	 */
 	bool manual_override_ok;
-=======
+
 	/*
 	 * Measured battery voltage in mV
 	 */
@@ -156,7 +155,6 @@
 	 */
 	uint8_t		overcurrent;
 
->>>>>>> 8eb8909a
 };
 
 extern struct sys_state_s system_state;
